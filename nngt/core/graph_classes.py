#!/usr/bin/env python
#-*- coding:utf-8 -*-

""" Graph classes for graph generation and management """

from copy import deepcopy
import warnings

import numpy as np
import scipy.sparse as ssp

import nngt.analysis as na
import nngt.core
from nngt.core.graph_datastruct import NeuralPop, Shape, Connections
from nngt.lib import (InvalidArgument, as_string, save_to_file, load_from_file,
                      nonstring_container)
from nngt.globals import (default_neuron, default_synapse, POS, WEIGHT, DELAY,
                          DIST, TYPE)


__all__ = [
    'Graph', 'SpatialGraph', 'Network', 'SpatialNetwork'
]


#-----------------------------------------------------------------------------#
# Graph
#------------------------
#

class Graph(nngt.core.GraphObject):
    
    """
    The basic class that contains a :class:`graph_tool.Graph` and some
    of is properties or methods to easily access them.
    """

    #-------------------------------------------------------------------------#
    # Class properties

    __num_graphs = 0
    __max_id = 0
    #~ __di_property_func = {
            #~ "reciprocity": reciprocity, "clustering": clustering,
            #~ "assortativity": assortativity, "diameter": diameter,
            #~ "scc": num_scc, "wcc": num_wcc, "radius": spectral_radius, 
            #~ "num_iedges": num_iedges }
    #~ __properties = __di_property_func.keys()
    
    @classmethod
    def num_graphs(cls):
        ''' Returns the number of alive instances. '''
        return cls.__num_graphs

    @classmethod
    def from_library(cls, library_graph, weighted=True, directed=True,
                     **kwargs):
        library_graph = nngt.core.GraphObject.to_graph_object(library_graph)
        library_graph.__class__ = cls
        if weighted:
            if "weights" in kwargs:
                library_graph._w = kwargs["weights"]
            else:
                library_graph._w = {"distribution": "constant"}
        library_graph.__id = cls.__max_id
        library_graph._name = "Graph" + str(cls.__num_graphs)
        cls.__max_id += 1
        cls.__num_graphs += 1
        return library_graph
        
    
    @classmethod
    def from_matrix(cls, matrix, weighted=True, directed=True):
        '''
        Creates a :class:`~nngt.Graph` from a :class:`scipy.sparse` matrix or
        a dense matrix.
        
        Parameters
        ----------
        matrix : :class:`scipy.sparse` matrix or :class:`numpy.array`
            Adjacency matrix.
        weighted : bool, optional (default: True)
            Whether the graph edges have weight properties.
        directed : bool, optional (default: True)
            Whether the graph is directed or undirected.
        
        Returns
        -------
        :class:`~nngt.Graph`
        '''
        shape = matrix.shape
        graph_name = "FromYMatrix_Z"
        if shape[0] != shape[1]:
            raise InvalidArgument('A square matrix is required')
        nodes = shape[0]
        if issubclass(matrix.__class__, ssp.spmatrix):
            graph_name = graph_name.replace('Y', 'Sparse')
            if not directed:
                if not (matrix.T != matrix).nnz == 0:
                    raise InvalidArgument('Incompatible directed=False option \
with non symmetric matrix provided.')
        else:
            graph_name = graph_name.replace('Y', 'Dense')
            if not directed:
                if not (matrix.T == matrix).all():
                    raise InvalidArgument('Incompatible directed=False option \
with non symmetric matrix provided.')
        edges = np.array(matrix.nonzero()).T
        graph = cls(nodes, name=graph_name.replace("Z", str(cls.__num_graphs)),
                    weighted=weighted, directed=directed)
        weights = None
        if weighted:
            if issubclass(matrix.__class__, ssp.spmatrix):
                weights = np.array(matrix[edges[:,0],edges[:,1]])[0]
            else:
                weights = matrix[edges[:,0], edges[:,1]]
        graph.new_edges(edges, {"weight": weights})
        return graph
    
    @staticmethod
    def from_file(filename, format="auto", delimiter=" ", secondary=";",
                 attributes=None, notifier="@", ignore="#", from_string=False):
        '''
        Import a saved graph from a file.
        @todo: implement population and shape loading, implement gml, dot, xml, gt

        Parameters
        ----------
        filename: str
            The path to the file.
        format : str, optional (default: "neighbour")
            The format used to save the graph. Supported formats are:
            "neighbour" (neighbour list, default if format cannot be deduced
            automatically), "ssp" (scipy.sparse), "edge_list" (list of all the
            edges in the graph, one edge per line, represented by a ``source
            target``-pair), "gml" (gml format, default if `filename` ends with
            '.gml'), "graphml" (graphml format, default if `filename` ends
            with '.graphml' or '.xml'), "dot" (dot format, default if
            `filename` ends with '.dot'), "gt" (only when using
            `graph_tool`<http://graph-tool.skewed.de/>_ as library, detected
            if `filename` ends with '.gt').
        delimiter : str, optional (default " ")
            Delimiter used to separate inputs in the case of custom formats 
            (namely "neighbour" and "edge_list")
        secondary : str, optional (default: ";")
            Secondary delimiter used to separate attributes in the case of
            custom formats.
        attributes : list, optional (default: [])
            List of names for the attributes present in the file. If a
            `notifier` is present in the file, names will be deduced from it;
            otherwise the attributes will be numbered.
        notifier : str, optional (default: "@")
            Symbol specifying the following as meaningfull information.
            Relevant information is formatted ``@info_name=info_value``, where
            ``info_name`` is in ("attributes", "directed", "name", "size") and
            associated ``info_value``s are of type (``list``, ``bool``,
            ``str``, ``int``).
            Additional notifiers are ``@type=SpatialGraph/Network/
            SpatialNetwork``, which must be followed by the relevant notifiers
            among ``@shape``, ``@population``, and ``@graph``.
        from_string : bool, optional (default: False)
            Load from a string instead of a file.

        Returns
        -------
        graph : :class:`~nngt.Graph` or subclass
            Loaded graph.
        '''
        if attributes is None:
            attributes = []
        info, edges, attr, pop, shape = load_from_file(filename=filename,
                    format=format, delimiter=delimiter, secondary=secondary,
                    attributes=attributes, notifier=notifier)
        graph = Graph( nodes=info["size"], name=info["name"],
                       directed=info["directed"] )
        di_attr = {}
        if info["attributes"]: # their are attributes to add to the graph
            di_attr["names"] = info["attributes"]
            di_attr["types"] = info["attr_types"]
            di_attr["values"] = [ attr[name] for name in info["attributes"] ]
        graph.new_edges(edges, di_attr)
        if pop is not None:
            Network.make_network(graph, pop)
        if shape is not None:
            SpatialGraph.make_spatial(graph, shape)
        return graph

    @staticmethod
    def make_spatial(graph, shape=Shape(), positions=None, copy=False):
        '''
        Turn a :class:`~nngt.Graph` object into a :class:`~nngt.SpatialGraph`,
        or a :class:`~nngt.Network` into a :class:`~nngt.SpatialNetwork`.

        Parameters
        ----------
        graph : :class:`~nngt.Graph` or :class:`~nngt.SpatialGraph`
            Graph to convert.
        shape : :class:`~nngt.Shape`
            Shape to associate to the new :class:`~nngt.SpatialGraph`.
        positions : (2,N) array
            Positions, in a 2D space, of the N neurons.
        copy : bool, optional (default: ``False``)
            Whether the operation should be made in-place on the object or if a
            new object should be returned.

        Notes
        -----
        In-place operation that directly converts the original graph if `copy`
        is ``False``, else returns the copied :class:`~nngt.Graph` turned into
        a :class:`~nngt.SpatialGraph`.
        '''
        if copy:
            graph = graph.copy()
        if isinstance(graph, Network):
            graph.__class__ = SpatialNetwork
        else:
            graph.__class__ = SpatialGraph
        graph._init_spatial_properties(shape, positions)
        if copy:
            return graph

    @staticmethod
    def make_network(graph, neural_pop, copy=False):
        '''
        Turn a :class:`~nngt.Graph` object into a :class:`~nngt.Network`, or a
        :class:`~nngt.SpatialGraph` into a :class:`~nngt.SpatialNetwork`.

        Parameters
        ----------
        graph : :class:`~nngt.Graph` or :class:`~nngt.SpatialGraph`
            Graph to convert
        neural_pop : :class:`~nngt.NeuralPop`
            Population to associate to the new :class:`~nngt.Network`
        copy : bool, optional (default: ``False``)
            Whether the operation should be made in-place on the object or if a
            new object should be returned.

        Notes
        -----
        In-place operation that directly converts the original graph if `copy`
        is ``False``, else returns the copied :class:`~nngt.Graph` turned into
        a :class:`~nngt.Network`.
        '''
        if copy:
            graph = graph.copy()
        if isinstance(graph, SpatialGraph):
            graph.__class__ = SpatialNetwork
        else:
            graph.__class__ = Network
        graph._init_bioproperties(neural_pop)
        if copy:
            return graph

    #-------------------------------------------------------------------------#
    # Constructor/destructor and properties
    
    def __init__(self, nodes=0, name="Graph", weighted=True, directed=True,
                 from_graph=None, **kwargs):
        '''
        Initialize Graph instance

        Parameters
        ----------
        nodes : int, optional (default: 0)
            Number of nodes in the graph.
        name : string, optional (default: "Graph")
            The name of this :class:`Graph` instance.
        weighted : bool, optional (default: True)
            Whether the graph edges have weight properties.
        directed : bool, optional (default: True)
            Whether the graph is directed or undirected.
        from_graph : :class:`~nngt.core.GraphObject`, optional
            An optional :class:`~nngt.core.GraphObject` to serve as base.
        
        Returns
        -------
        self : :class:`~nggt.core.Graph`
        '''
        self.__id = self.__class__.__max_id
        self._name = name
        self._graph_type = kwargs["type"] if "type" in kwargs else "custom"
        # take care of the weights @todo: use those of the from_graph
        if weighted:
            if "weights" in kwargs:
                self._w = kwargs["weights"]
            else:
                self._w = {"distribution": "constant"}
        # Init the GraphObject
        super(Graph, self).__init__(nodes=nodes, g=from_graph,
                                    directed=directed, weighted=weighted)
        # update the counters
        self.__class__.__num_graphs += 1
        self.__class__.__max_id += 1

    def __del__(self):
        self.__class__.__num_graphs -= 1

    def __repr__(self):
        ''' Provide unambiguous informations regarding the object. '''
        d = "directed" if self._directed else "undirected"
        w = "weighted" if self._weighted else "binary"
        t = self.type
        n = self.node_nb()
        e = self.edge_nb()
        return "<{directed}/{weighted} {obj} object of type '{net_type}' \
with {nodes} nodes and {edges} edges at 0x{obj_id}>".format(
            directed=d, weighted=w, obj=type(self).__name__, net_type=t,
            nodes=n, edges=e, obj_id = id(self))

    def __str__(self):
        '''
        Return the full string description of the object as would be stored
        inside a file when saving the graph.
        '''
        return as_string(self)

    @property
    def id(self):
        ''' Unique :class:`int` identifying the instance. '''
        return self.__id
    
    @property
    def name(self):
        ''' Name of the graph. '''
        return self._name

    @property
    def type(self):
        ''' Type of the graph. '''
        return self._graph_type

    #-------------------------------------------------------------------------#
    # Graph actions
    
    def copy(self):
        '''
        Returns a deepcopy of the current :class:`~nngt.core.Graph`
        instance
        '''
        gc_instance = Graph(name=self._name+'_copy',
                            weighted=self._weighted,
                            from_graph=self)
        if self.is_spatial():
            SpatialGraph.make_spatial(gc_instance)
        if self.is_network():
            Network.make_network(gc_instance)
        return gc_instance

    def to_file(self, filename, format="auto", delimiter=" ", secondary=";",
                attributes=None, notifier="@"):
        '''
        Save graph to file; options detailed below.

        .. seealso::
            :py:func:`nngt.lib.save_to_file` function for options.
        '''
        save_to_file(self, filename, format=format, delimiter=delimiter,
                     secondary=secondary, attributes=attributes,
                     notifier=notifier)

    #~ def inhibitory_subgraph(self):
        #~ ''' Create a :class:`~nngt.core.Graph` instance which graph
        #~ contains only the inhibitory edges of the current instance's
        #~ :class:`graph_tool.Graph` '''
        #~ eprop_b_type = self._graph.new_edge_property(
                       #~ "bool",-self._graph.edge_properties[TYPE].a+1)
        #~ self._graph.set_edge_filter(eprop_b_type)
        #~ inhib_graph = Graph( name=self._name + '_inhib',
                             #~ weighted=self._weighted,
                             #~ from_graph=GraphObject(self._graph,prune=True) )
        #~ self.clear_filters()
        #~ return inhib_graph
#~ 
    #~ def excitatory_subgraph(self):
        #~ '''
        #~ Create a :class:`~nngt.Graph` instance which graph contains only the
        #~ excitatory edges of the current instance's :class:`GraphObject`.
        #~ .. warning ::
            #~ Only works for graph_tool
        #~ .. todo ::
            #~ Make this method library independant!
        #~ '''
        #~ eprop_b_type = self._graph.new_edge_property(
                       #~ "bool",self._graph.edge_properties[TYPE].a+1)
        #~ self._graph.set_edge_filter(eprop_b_type)
        #~ exc_graph = Graph( name=self._name + '_exc',
                             #~ weighted=self._weighted,
                             #~ graph=GraphObject(self._graph,prune=True) )
        #~ self._graph.clear_filters()
        #~ return exc_graph

    #-------------------------------------------------------------------------#
    # Setters
        
    def set_name(self, name=""):
        ''' set graph name '''
        if name != "":
            self._name = name
        else:
            self._name = "Graph_" + str(self.__id)

    def set_edge_attribute(self, attribute, values=None, val=None,
                           value_type=None):
        '''
        Set attributes to the connections between neurons.

        .. warning ::
            The special "type" attribute cannot be modified when using graphs
            that inherit from the :class:`~nngt.Network` class. This is because
            for biological networks, neurons make only one kind of synapse,
            which is determined by the :class:`nngt.core.NeuralGroup` they
            belong to.
        '''
        if attribute not in self.attributes():
            self._eattr.new_ea(name=attribute, value_type=value_type,
                               values=values, val=val)
        else:
            num_edges = self.edge_nb()
            if values is None:
                if val is not None:
                    values = np.repeat(val,num_edges)
                else:
                    raise InvalidArgument("At least one of the `values` and \
`val` arguments should not be ``None``.")
            self._eattr[attribute] = values
    
    def set_weights(self, elist=None, wlist=None, distribution=None,
                    parameters=None, noise_scale=None):
        '''
        Set the synaptic weights.
        ..todo ::
            take elist into account in Connections.weights
        
        Parameters
        ----------
        elist : class:`numpy.array`, optional (default: None)
            List of the edges (for user defined weights).
        wlist : class:`numpy.array`, optional (default: None)
            List of the weights (for user defined weights).
        distribution : class:`string`, optional (default: None)
            Type of distribution (choose among "constant", "uniform", 
            "gaussian", "lognormal", "lin_corr", "log_corr").
        parameters : dict, optional (default: {})
            Dictionary containing the properties of the weight distribution.
        noise_scale : class:`int`, optional (default: None)
            Scale of the multiplicative Gaussian noise that should be applied
            on the weights.
        '''
        if distribution is None:
            distribution = self._w["distribution"]
        if parameters is None:
            parameters = self._w
        Connections.weights(self, elist=elist, wlist=wlist,
                            distribution=distribution, parameters=parameters,
                            noise_scale=noise_scale)

    def set_types(self, syn_type, nodes=None, fraction=None):
        '''
        Set the synaptic/connection types.

        .. warning ::
            The special "type" attribute cannot be modified when using graphs
            that inherit from the :class:`~nngt.Network` class. This is because
            for biological networks, neurons make only one kind of synapse,
            which is determined by the :class:`nngt.core.NeuralGroup` they
            belong to.

        Parameters
        ----------
        syn_type : int or string
            Type of the connection among 'excitatory' (also `1`) or
            'inhibitory' (also `-1`).
        nodes : int, float or list, optional (default: `None`)
            If `nodes` is an int, number of nodes of the required type that
            will be created in the graph (all connections from inhibitory nodes
            are inhibitory); if it is a float, ratio of `syn_type` nodes in the
            graph; if it is a list, ids of the `syn_type` nodes.
        fraction : float, optional (default: `None`)
            Fraction of the selected edges that will be set as `syn_type` (if
            `nodes` is not `None`, it is the fraction of the specified nodes'
            edges, otherwise it is the fraction of all edges in the graph).

        Returns
        -------
        t_list : :class:`numpy.ndarray`
            List of the types in an order that matches the `edges` attribute of
            the graph.
        '''
        inhib_nodes = nodes
        if syn_type == 'excitatory' or syn_type == 1:
            if issubclass(nodes.__class__, int):
                inhib_nodes = graph.node_nb() - nodes
            elif issubclass(nodes.__class__, float):
                inhib_nodes = 1./nodes
            elif hasattr(nodes, '__iter__'):
                inhib_nodes = list(range(graph.node_nb()))
                nodes.sort()
                for node in nodes[::-1]:
                    del inhib_nodes[node]
        return Connections.types(self, inhib_nodes, fraction)
        
    def set_delays(self, elist=None, dlist=None, distribution=None,
                   parameters=None, noise_scale=None):
        '''
        Set the delay for spike propagation between neurons.
        ..todo ::
            take elist into account in Connections.delays
        
        Parameters
        ----------
        elist : class:`numpy.array`, optional (default: None)
            List of the edges (for user defined delays).
        dlist : class:`numpy.array`, optional (default: None)
            List of the delays (for user defined delays).
        distribution : class:`string`, optional (default: None)
            Type of distribution (choose among "constant", "uniform", 
            "gaussian", "lognormal", "lin_corr", "log_corr").
        parameters : dict, optional (default: {})
            Dictionary containing the properties of the delay distribution.
        noise_scale : class:`int`, optional (default: None)
            Scale of the multiplicative Gaussian noise that should be applied
            on the delays.
        '''
        if distribution is None:
            distribution = self._w["distribution"]
        if parameters is None:
            parameters = self._w
        return Connections.delays(self, elist=elist, dlist=dlist,
                           distribution=distribution, parameters=parameters,
                           noise_scale=noise_scale)
        

    #-------------------------------------------------------------------------#
    # Getters
    
    @property
    def node_attributes(self):
        ''' Access node attributes '''
        return self._nattr
    
    @property
    def edge_attribute(self):
        ''' Access edge attributes '''
        return self._eattr

    def attributes(self, edge=None, name=None):
        '''
        Attributes of the graph's edges.

        Parameters
        ----------
        edge : tuple, optional (default: ``None``)
            Edge whose attribute should be displayed.
        name : str, optional (default: ``None``)
            Name of the desired attribute.

        Returns
        -------
        List containing the names of the graph's attributes (synaptic weights,
        delays...) if `edge` is ``None``, else a ``dict`` containing the
        attributes of the edge (or the value of attribute `name` if it is not
        ``None``).
        '''
        if name is None and edge is None:
            return self._eattr.keys()
        elif name is None:
            return self._eattr[edge]
        elif edge is None:
            return self._eattr[name]
        else:
            return self._eattr[edge][name]
    
    def get_attribute_type(self, attribute_name):
        ''' Return the type of an attribute '''
        return self._eattr.value_type(attribute_name)
    
    def get_name(self):
        ''' Get the name of the graph '''
        return self._name

    def get_graph_type(self):
        ''' Return the type of the graph (see nngt.generation) '''
        return self._graph_type
    
    def get_density(self):
        '''
        Density of the graph: :math:`\\frac{E}{N^2}`, where `E` is the number of
        edges and `N` the number of nodes.
        '''
        return self.edge_nb()/float(self.node_nb()**2)

    def is_weighted(self):
        ''' Whether the edges have weights '''
        return "weight" in self.attributes()

    def is_directed(self):
        ''' Whether the graph is directed or not '''
        return self._directed

    #~ def get_property(self, s_property):
        #~ ''' Return the desired property or None for an incorrect one. '''
        #~ if s_property in Graph.__properties:
            #~ return Graph.__di_property_func[s_property](self._graph)
        #~ else:
            #~ warnings.warn("Ignoring request for unknown property \
                          #~ '{}'".format(s_property))
            #~ return None

    #~ def get_properties(self, a_properties):
        #~ '''
        #~ Return a dictionary containing the desired properties
#~ 
        #~ Parameters
        #~ ----------
        #~ a_properties : sequence
            #~ List or tuple of strings of the property names.
#~ 
        #~ Returns
        #~ -------
        #~ di_result : dict
            #~ A dictionary of values with the property names as keys.
        #~ '''
        #~ di_result = { prop: self.get_property(prop) for prop in a_properties }
        #~ return di_result

    def get_degrees(self, deg_type="total", node_list=None, use_weights=False):
        '''
        Degree sequence of all the nodes.
        
        Parameters
        ----------
        deg_type : string, optional (default: "total")
            Degree type (among 'in', 'out' or 'total').
        node_list : list, optional (default: None)
            List of the nodes which degree should be returned
        use_weights : bool, optional (default: False)
            Whether to use weighted (True) or simple degrees (False).
        
        Returns
        -------
        :class:`numpy.array` or None (if an invalid type is asked).
        '''
        valid_types = ("in", "out", "total")
        if deg_type in valid_types:
            return self.degree_list(node_list, deg_type, use_weights)
        else:
            raise InvalidArgument("Invalid degree type '{}'".format(strType))

    def get_betweenness(self, btype="both", use_weights=False):
        '''
        Betweenness centrality sequence of all nodes and edges.
        
        Parameters
        ----------
        btype : str, optional (default: ``"both"``)
            Type of betweenness to return (``"edge"``, ``"node"``-betweenness,
            or ``"both"``).
        use_weights : bool, optional (default: False)
            Whether to use weighted (True) or simple degrees (False).
        
        Returns
        -------
        node_betweenness : :class:`numpy.array`
            Betweenness of the nodes (if `btype` is ``"node"`` or ``"both"``).
        edge_betweenness : :class:`numpy.array`
            Betweenness of the edges (if `btype` is ``"edge"`` or ``"both"``).
        '''
        return self.betweenness_list(btype=btype, use_weights=use_weights)

    def get_edge_types(self):
        if TYPE in self.edge_properties.keys():
            return self.edge_properties[TYPE].a
        else:
            return repeat(1, self.edge_nb())
    
    def get_weights(self):
        ''' Returns the weighted adjacency matrix as a
        :class:`scipy.sparse.lil_matrix`.
        '''
        return self.eproperties["weight"]
    
    def get_delays(self):
<<<<<<< HEAD
        ''' Returns the weighted adjacency matrix as a
        :class:`scipy.sparse.lil_matrix`.
=======
        ''' Returns the delay adjacency matrix as a
        :class:`scipy.sparse.lil_matrix` if delays are present; else raises
        an error.
>>>>>>> 2a681ade
        '''
        return self.eproperties["delay"]

    def is_spatial(self):
        '''
        Whether the graph is embedded in space (i.e. if it has a
        :class:`~nngt.Shape` attribute).
        Returns ``True`` is the graph is a subclass of
        :class:`~nngt.SpatialGraph`.
        '''
        return True if issubclass(self.__class__, SpatialGraph) else False

    def is_network(self):
        '''
        Whether the graph is a subclass of :class:`~nngt.Network` (i.e. if it
        has a :class:`~nngt.Shape` attribute).
        '''
        return True if issubclass(self.__class__, Network) else False



#-----------------------------------------------------------------------------#
# SpatialGraph
#------------------------
#

class SpatialGraph(Graph):
    
    """
    The detailed class that inherits from :class:`Graph` and implements
    additional properties to describe spatial graphs (i.e. graph where the
    structure is embedded in space.
    """

    #-------------------------------------------------------------------------#
    # Class properties

    __num_graphs = 0
    __max_id = 0

    #-------------------------------------------------------------------------#
    # Constructor, destructor, attributes    
    
    def __init__(self, nodes=0, name="Graph", weighted=True, directed=True,
                  from_graph=None, shape=None, positions=None, **kwargs):
        '''
        Initialize SpatialClass instance.
        .. todo::
            see what we do with the from_graph argument

        Parameters
        ----------
        nodes : int, optional (default: 0)
            Number of nodes in the graph.
        name : string, optional (default: "Graph")
            The name of this :class:`Graph` instance.
        weighted : bool, optional (default: True)
            Whether the graph edges have weight properties.
        directed : bool, optional (default: True)
            Whether the graph is directed or undirected.
        shape : :class:`~nngt.core.Shape`, optional (default: None)
            Shape of the neurons' environment (None leads to Shape())
        positions : :class:`numpy.array`, optional (default: None)
            Positions of the neurons; if not specified and `nodes` is not 0,
            then neurons will be reparted at random inside the
            :class:`~nngt.core.Shape` object of the instance.
        
        Returns
        -------
        self : :class:`~nggt.SpatialGraph`
        '''
        self.__id = self.__class__.__max_id
        self.__class__.__num_graphs += 1
        self.__class__.__max_id += 1
        self._shape = None
        super(SpatialGraph, self).__init__(nodes, name, weighted, directed,
                                           from_graph, **kwargs)
        self._init_spatial_properties(shape, positions, **kwargs)
        
    def __del__(self):
        if self._shape is not None:
            self._shape._parent = None
        self._shape = None
        super(SpatialGraph, self).__del__()
        self.__class__.__num_graphs -= 1

    @property
    def shape(self):
        return self._shape

    @property
    def position(self):
        return self._pos

    #-------------------------------------------------------------------------#
    # Init tool
    
    def _init_spatial_properties(self, shape, positions=None, **kwargs):
        '''
        Create the positions of the neurons from the graph `shape` attribute
        and computes the connections distances.
        '''
        if shape is not None:
            shape.set_parent(self)
            self._shape = shape
        else:
            self._shape = Shape.rectangle(self,1,1)
        if positions is not None and positions.shape[1] != self.node_nb():
            raise InvalidArgument("Wrong number of neurons in `positions`.")
        b_rnd_pos = True if not self.node_nb() or positions is None else False
        self._pos = self._shape.rnd_distrib() if b_rnd_pos else positions
        Connections.distances(self)


#-----------------------------------------------------------------------------#
# Network
#------------------------
#

class Network(Graph):
    
    """
    The detailed class that inherits from :class:`Graph` and implements
    additional properties to describe various biological functions
    and interact with the NEST simulator.
    """

    #-------------------------------------------------------------------------#
    # Class attributes and methods

    __num_networks = 0
    __max_id = 0
        
    @classmethod
    def num_networks(cls):
        ''' Returns the number of alive instances. '''
        return cls.__num_networks

    @classmethod
    def uniform_network(cls, size, neuron_model=default_neuron,
                        neuron_param=None, syn_model=default_synapse,
                        syn_param=None):
        '''
        Generate a network containing only one type of neurons.
        
        Parameters
        ----------
        size : int
            Number of neurons in the network.
        neuron_model : string, optional (default: 'aief_cond_alpha')
            Name of the NEST neural model to use when simulating the activity.
        neuron_param : dict, optional (default: {})
            Dictionary containing the neural parameters; the default value will
            make NEST use the default parameters of the model.
        syn_model : string, optional (default: 'static_synapse')
            NEST synaptic model to use when simulating the activity.
        syn_param : dict, optional (default: {})
            Dictionary containing the synaptic parameters; the default value
            will make NEST use the default parameters of the model.
        
        Returns
        -------
        net : :class:`~nngt.Network` or subclass
            Uniform network of disconnected neurons.
        '''
        if neuron_param is None:
            neuron_param = {}
        if syn_param is None:
            syn_param = {}
        pop = NeuralPop.uniform_population(size, None, neuron_model,
                                           neuron_param, syn_model, syn_param)
        net = cls(population=pop)
        return net

    @classmethod
    def ei_network(cls, size, ei_ratio=0.2, en_model=default_neuron,
            en_param=None, es_model=default_synapse, es_param=None,
            in_model=default_neuron, in_param=None, is_model=default_synapse,
            is_param=None):
        '''
        Generate a network containing a population of two neural groups:
        inhibitory and excitatory neurons.
        
        Parameters
        ----------
        size : int
            Number of neurons in the network.
        ei_ratio : double, optional (default: 0.2)
            Ratio of inhibitory neurons: :math:`\\frac{N_i}{N_e+N_i}`.
        en_model : string, optional (default: 'aeif_cond_alpha')
           Nest model for the excitatory neuron.
        en_param : dict, optional (default: {})
            Dictionary of parameters for the the excitatory neuron.
        es_model : string, optional (default: 'static_synapse')
            NEST model for the excitatory synapse.
        es_param : dict, optional (default: {})
            Dictionary containing the excitatory synaptic parameters.
        in_model : string, optional (default: 'aeif_cond_alpha')
           Nest model for the inhibitory neuron.
        in_param : dict, optional (default: {})
            Dictionary of parameters for the the inhibitory neuron.
        is_model : string, optional (default: 'static_synapse')
            NEST model for the inhibitory synapse.
        is_param : dict, optional (default: {})
            Dictionary containing the inhibitory synaptic parameters.
        
        Returns
        -------
        net : :class:`~nngt.Network` or subclass
            Network of disconnected excitatory and inhibitory neurons.
        '''
        if en_param is None:
            en_param = {}
        if es_param is None:
            es_param = {}
        if in_param is None:
            in_param = {}
        if is_param is None:
            is_param = {}
        pop = NeuralPop.ei_population(size, ei_ratio, None, en_model, en_param,
                    es_model, es_param, in_model, in_param, is_model, is_param)
        net = cls(population=pop)
        return net

    #-------------------------------------------------------------------------#
    # Constructor, destructor and attributes
    
    def __init__(self, name="Network", weighted=True, directed=True,
                 from_graph=None, population=None, **kwargs):
        '''
        Initializes :class:`~nngt.Network` instance.

        Parameters
        ----------
        nodes : int, optional (default: 0)
            Number of nodes in the graph.
        name : string, optional (default: "Graph")
            The name of this :class:`Graph` instance.
        weighted : bool, optional (default: True)
            Whether the graph edges have weight properties.
        directed : bool, optional (default: True)
            Whether the graph is directed or undirected.
        from_graph : :class:`~nngt.core.GraphObject`, optional (default: None)
            An optional :class:`~nngt.core.GraphObject` to serve as base.
        population : :class:`NeuralPop`, (default: None)
            An object containing the neural groups and their properties:
            model(s) to use in NEST to simulate the neurons as well as their
            parameters.
        
        Returns
        -------
        self : :class:`~nggt.Network`
        '''
        self.__id = self.__class__.__max_id
        self.__class__.__num_networks += 1
        self.__class__.__max_id += 1
        if population is None:
            raise InvalidArgument("Network needs a NeuralPop to be created")
        nodes = population.size
        if "nodes" in kwargs.keys():
            del kwargs["nodes"]
        super(Network, self).__init__(nodes=nodes, name=name,
                                      weighted=weighted, directed=directed,
                                      from_graph=from_graph, **kwargs)
        self._init_bioproperties(population)
    
    def __del__(self):
        super(Network, self).__del__()
        self.__class__.__num_networks -= 1

    @property
    def population(self):
        '''
        :class:`~nngt.NeuralPop` that divides the neurons into groups with
        specific properties.
        '''
        return self._population

    @population.setter
    def population(self, population):
        if issubclass(population.__class__, NeuralPop):
            if self.node_nb() == population.size:
                if population.is_valid:
                    self._population = population
                else:
                    raise AttributeError("NeuralPop is not valid (not all \
                    neurons are associated to a group).")
            else:
                raise AttributeError("{} and NeuralPop must have same number \
                    of neurons".format(self.__class__.__name__))
        else:
            raise AttributeError("Expecting NeuralPop but received \
                    {}".format(pop.__class__.__name__))
    
    @property
    def nest_gid(self):
        return self._nest_gid
    
    @nest_gid.setter
    def nest_gid(self, gids):
        self._nest_gid = gids
        for group in iter(self.population.values()):
            group._nest_gids = gids[group.id_list]

    #-------------------------------------------------------------------------#
    # Init tool
    
    def _init_bioproperties(self, population):
        ''' Set the population attribute and link each neuron to its group. '''
        self._population = None
        self._nest_gid = None
        self.id_from_nest_gid = None
        if issubclass(population.__class__, NeuralPop):
            if population.is_valid:
                self._population = population
                nodes = population.size
                # create the delay attribute
                Connections.delays(self)
            else:
                raise AttributeError("NeuralPop is not valid (not all \
                neurons are associated to a group).")
        else:
            raise AttributeError("Expected NeuralPop but received \
                    {}".format(pop.__class__.__name__))

    #-------------------------------------------------------------------------#
    # Setter

    def set_types(self, syn_type, nodes=None, fraction=None):
        raise NotImplementedError("Cannot be used on :class:`~nngt.Network`.")

    #-------------------------------------------------------------------------#
    # Getter

    def neuron_properties(self, idx_neuron):
        '''
        Properties of a neuron in the graph.

        Parameters
        ----------
        idx_neuron : int
            Index of a neuron in the graph.

        Returns
        -------
        dict of the neuron properties.
        '''
        group_name = self._population._neuron_group[idx_neuron]
        return self._population[group_name].properties()



#-----------------------------------------------------------------------------#
# SpatialNetwork
#------------------------
#

class SpatialNetwork(Network,SpatialGraph):
    
    """
    Class that inherits from :class:`~nngt.Network` and :class:`SpatialGraph`
    to provide a detailed description of a real neural network in space, i.e.
    with positions and biological properties to interact with NEST.
    """

    #-------------------------------------------------------------------------#
    # Class attributes

    __num_networks = 0
    __max_id = 0

    #-------------------------------------------------------------------------#
    # Constructor, destructor, and attributes
    
    def __init__(self, population, name="Graph", weighted=True, directed=True,
                 shape=None, from_graph=None, positions=None, **kwargs):
        '''
        Initialize Graph instance

        Parameters
        ----------
        name : string, optional (default: "Graph")
            The name of this :class:`Graph` instance.
        weighted : bool, optional (default: True)
            Whether the graph edges have weight properties.
        directed : bool, optional (default: True)
            Whether the graph is directed or undirected.
        shape : :class:`~nngt.core.Shape`, optional (default: None)
            Shape of the neurons' environment (None leads to Shape())
        positions : :class:`numpy.array`, optional (default: None)
            Positions of the neurons; if not specified and `nodes` != 0, then
            neurons will be reparted at random inside the
            :class:`~nngt.core.Shape` object of the instance.
        population : class:`~nngt.NeuralPop`, optional (default: None)
        
        Returns
        -------
        self : :class:`~nggt.SpatialNetwork`
        '''
        self.__id = self.__class__.__max_id
        self.__class__.__num_networks += 1
        self.__class__.__max_id += 1
        if population is None:
            raise InvalidArgument("Network needs a NeuralPop to be created")
        nodes = population.size
        super(SpatialNetwork, self).__init__(
            nodes=nodes, name=name, weighted=weighted, directed=directed,
            shape=shape, positions=positions, population=population,
            from_graph=from_graph, **kwargs)

    def __del__ (self):
        super(SpatialNetwork, self).__del__()
        self.__class__.__num_networks -= 1

    #-------------------------------------------------------------------------#
    # Setter

    def set_types(self, syn_type, nodes=None, fraction=None):
        raise NotImplementedError("Cannot be used on \
:class:`~nngt.SpatialNetwork`.")<|MERGE_RESOLUTION|>--- conflicted
+++ resolved
@@ -680,14 +680,9 @@
         return self.eproperties["weight"]
     
     def get_delays(self):
-<<<<<<< HEAD
-        ''' Returns the weighted adjacency matrix as a
-        :class:`scipy.sparse.lil_matrix`.
-=======
         ''' Returns the delay adjacency matrix as a
         :class:`scipy.sparse.lil_matrix` if delays are present; else raises
         an error.
->>>>>>> 2a681ade
         '''
         return self.eproperties["delay"]
 
