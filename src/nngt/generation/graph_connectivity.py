--- conflicted
+++ resolved
@@ -7,8 +7,6 @@
 
 from .. import Graph, SpatialGraph, Connections
 from ..core import GraphObject
-from ..lib.utils import (delete_self_loops, delete_parallel_edges,
-                         adjacency_matrix, make_spatial) # remove in the end
 from ..lib.connect_tools import *
 
 
@@ -401,13 +399,10 @@
     else:
         edges = di_gen_func[graph_model](source_ids,target_ids,**di_param)
         network.add_edges(edges)
-<<<<<<< HEAD
     if "edges" in network.attributes():
         network._data["edges"] = np.concatenate(network._data["edges"],edges)
     else:
         network._data["edges"] = edges
-=======
->>>>>>> 0719f0de
     if issubclass(network.__class__, SpatialGraph):
         Connections.distances(network, edges)
 
@@ -446,12 +441,9 @@
     else:
         edges = di_gen_func[graph_model](source_ids, target_ids, **di_param)
         network.add_edges(edges)
-<<<<<<< HEAD
     if "edges" in network.attributes():
         network._data["edges"] = np.concatenate(network._data["edges"],edges)
     else:
         network._data["edges"] = edges
-=======
->>>>>>> 0719f0de
     if issubclass(network.__class__, SpatialGraph):
        Connections.distances(network, edges)