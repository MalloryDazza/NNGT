--- conflicted
+++ resolved
@@ -3,10 +3,7 @@
 
 """ Generation tools for NNGT """
 
-<<<<<<< HEAD
-import warnings, time
-=======
->>>>>>> b7c9ac7f
+import warnings
 import numpy as np
 
 from ..core.graph_objects import graph_lib
@@ -15,11 +12,8 @@
 __all__ = [
     "_compute_connections",
     "_erdos_renyi",
-<<<<<<< HEAD
     "_random_scale_free",
     "_price_scale_free",
-=======
->>>>>>> b7c9ac7f
     "_newman_watts",
     "price_network"
 ]
@@ -33,17 +27,11 @@
 # Simple tools
 #------------------------
 
-<<<<<<< HEAD
 def _compute_connections(num_source, num_target, density, edges, avg_deg,
                          directed, reciprocity):
     pre_recip_edges = 0
     if edges > 0:
         pre_recip_edges = int(edges)
-=======
-def _compute_connections(nodes, density, edges, avg_deg):
-    if edges > 0:
-        return edges
->>>>>>> b7c9ac7f
     elif density > 0.:
         pre_recip_edges = int(density * num_source * num_target)
     else:
@@ -68,24 +56,6 @@
         array.dtype.itemsize * array.shape[1])))
     return np.unique(b).view(array.dtype).reshape(-1, array.shape[1])
 
-<<<<<<< HEAD
-=======
-def _directed_recip_edges(edges, directed, reciprocity):
-    frac_recip = 0.
-    pre_recip_edges = edges
-    if not directed:
-        edges = int(edges/2)
-    elif reciprocity > 0.:
-        frac_recip = reciprocity/(2.0-reciprocity)
-        pre_recip_edges = edges / (1+frac_recip)
-    return edges, pre_recip_edges
-
-def _unique_rows(array):
-    c = array
-    b = np.ascontiguousarray(c).view(np.dtype((np.void, c.dtype.itemsize * c.shape[1])))
-    return np.unique(b).view(c.dtype).reshape(-1, c.shape[1])
-
->>>>>>> b7c9ac7f
 def _no_self_loops(array):
     return array[array[:,0] != array[:,1],:]
 
@@ -95,16 +65,12 @@
 # Graph model generation
 #------------------------
 
-<<<<<<< HEAD
 def _erdos_renyi(source_ids, target_ids, density, edges, avg_deg, reciprocity,
-=======
-def _erdos_renyi(nodes, density, edges, avg_deg, reciprocity,
->>>>>>> b7c9ac7f
                  directed, multigraph):
     '''
     Returns a numpy array of dimension (2,edges) that describes the edge list
     of an Erdos-Renyi graph.
-<<<<<<< HEAD
+    @todo: perform all the calculations here
     '''
 
     np.random.seed()
@@ -129,31 +95,11 @@
         num_added = ia_edges_tmp.shape[0]
         ia_edges[num_ecurrent:num_ecurrent+num_added,:] = ia_edges_tmp
         num_ecurrent += num_added
-=======
-    @todo: perform all the calculations here
-    '''
-
-    np.random.seed()
-    edges = _compute_connections(nodes, density, edges, avg_deg)
-    edges, pre_recip_edges = _directed_recip_edges(edges, directed,
-                                                   reciprocity)
-    
-    ia_edges = np.zeros((edges,2))
-    num_test,num_ecurrent = 0,0 # number of tests and current number of edges
-    
-    while num_ecurrent != pre_recip_edges and num_test < MAXTESTS:
-        ia_edges_tmp = np.random.randint(0, nodes,
-                            (pre_recip_edges-num_ecurrent,2))
-        ia_edges_tmp = _no_self_loops(ia_edges_tmp)
-        num_added = ia_edges_tmp.shape[0]
-        ia_edges[num_ecurrent:num_ecurrent+num_added,:] = ia_edges_tmp
->>>>>>> b7c9ac7f
         if not multigraph:
             ia_edges_tmp = _unique_rows(ia_edges[:num_ecurrent+num_added,:])
             num_ecurrent = ia_edges_tmp.shape[0]
             ia_edges[:num_ecurrent,:] = ia_edges_tmp
         num_test += 1
-<<<<<<< HEAD
     
     if directed and reciprocity > 0:
         while num_ecurrent != edges and num_test < MAXTESTS:
@@ -220,66 +166,6 @@
 def price_network():
     #@todo: do it for other libraries
     pass
-=======
-        
-    if directed and reciprocity > 0:
-        while num_ecurrent != edges and num_test < MAXTESTS:
-            ia_indices = np.random.randint(0, num_ecurrent, edges-num_ecurrent)
-            ia_edges[num_ecurrent:,:] = ia_edges[ia_indices,:]
-            if not multigraph:
-                ia_edges_tmp = _unique_rows(ia_edges)
-                num_ecurrent = ia_edges_tmp.shape[0]
-                ia_edges[num_ecurrent,:] = ia_edges_tmp
-            num_test += 1
-    return ia_edges.astype(int)
-
-def _circular_graph(nodes, coord_nb):
-    '''
-    Connect every node `i` to its `coord_nb` nearest neighbours on a circle
-    '''
-    ia_edges = np.zeros((nodes*coord_nb,2))
-    ia_edges[:,0] = np.repeat(np.arange(0,nodes).astype(int),coord_nb)
-    dist = coord_nb/2.
-    neg_dist = -int(np.floor(dist))
-    pos_dist = 1-neg_dist if dist-np.floor(dist) < EPS else 2-neg_dist
-    ia_base = np.concatenate((np.arange(neg_dist,0),np.arange(1,pos_dist)))
-    ia_edges[:,1] = np.tile(ia_base, nodes)+ia_edges[:,0]
-    ia_edges[ia_edges[:,1]<-0.5,1] += nodes
-    ia_edges[ia_edges[:,1]>nodes-0.5,1] -= nodes
-    return ia_edges
-
-def _newman_watts(coord_nb, proba_shortcut, nodes, density, edges, avg_deg,
-                  reciprocity, directed, multigraph):
-    '''
-    Returns a numpy array of dimension (2,edges) that describes the edge list
-    of a Newmaan-Watts graph.
-    '''
-    np.random.seed()
-    circular_edges = nodes*coord_nb
-    edges = int(circular_edges*(1+proba_shortcut))
-    edges, circular_edges = (edges, circular_edges if directed
-                             else (int(edges/2), int(circular_edges/2)))
-    # generate the initial circular graph
-    ia_edges = np.zeros((edges,2))
-    ia_edges[:circular_edges,:] = _circular_graph(nodes, coord_nb)
-    # add the random connections
-    num_test, num_ecurrent = 0, circular_edges
-    while num_ecurrent != edges and num_test < MAXTESTS:
-        ia_edges_tmp = np.random.randint(0,nodes, (edges-num_ecurrent,2))
-        ia_edges_tmp = _no_self_loops(ia_edges_tmp)
-        num_added = ia_edges_tmp.shape[0]
-        ia_edges[num_ecurrent:num_ecurrent+num_added,:] = ia_edges_tmp
-        if not multigraph:
-            ia_edges_tmp = _unique_rows(ia_edges[:num_ecurrent+num_added,:])
-            num_ecurrent = ia_edges_tmp.shape[0]
-            ia_edges[:num_ecurrent,:] = ia_edges_tmp
-        num_test += 1
-    return ia_edges
-
-def price_network():
-    #@todo: do it for other libraries
-    passt
->>>>>>> b7c9ac7f
 
 if graph_lib == "graph_tool":
     from graph_tool.generation import price_network